--- conflicted
+++ resolved
@@ -4,8 +4,4 @@
 pytest>=3.6
 matplotlib>=3.1.0
 segyio>=1.8.6
-<<<<<<< HEAD
-ipython>=7.5.0 
-=======
-ipython>=7.5.0  
->>>>>>> 1bc19849
+ipython>=7.5.0  